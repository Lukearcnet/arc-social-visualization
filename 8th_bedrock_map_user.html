<!DOCTYPE html>
<html lang="en">
<head>
    <meta charset="utf-8">
    <meta name="viewport" content="width=device-width, initial-scale=1.0, maximum-scale=1.0, user-scalable=no">
    <title>ARC Social Network - Geographic Map</title>
    
    <!-- Leaflet.js CSS and JS -->
    <link rel="stylesheet" href="https://unpkg.com/leaflet@1.9.4/dist/leaflet.css" integrity="sha256-p4NxAoJBhIIN+hmNHrzRCf9tD/miZyoHS5obTRR9BMY=" crossorigin=""/>
    <script src="https://unpkg.com/leaflet@1.9.4/dist/leaflet.js" integrity="sha256-20nQCchB9co0qIjJZRGuk2/Z9VM+kNiyxNV1lvTlZBo=" crossorigin=""></script>
    
    <!-- Bootstrap -->
    <link href="https://cdn.jsdelivr.net/npm/bootstrap@5.0.0-beta3/dist/css/bootstrap.min.css" rel="stylesheet" integrity="sha384-eOJMYsd53ii+scO/bJGFsiCZc+5NDVN2yr8+0RDqr0Ql0h+rP48ckxlpbzKgwra6" crossorigin="anonymous">
    <script src="https://cdn.jsdelivr.net/npm/bootstrap@5.0.0-beta3/dist/js/bootstrap.bundle.min.js" integrity="sha384-JEW9xMcG8R+pH31jmWH6WWP0WintQrMb4s7ZOdauHnUtxwoG2vI5DkLtS3qm9Ekf" crossorigin="anonymous"></script>
    
    <style>
        /* CSS Custom Properties - Normalized from bedrock 5 */
        :root {
            --space-1: 8px;
            --space-2: 12px;
            --space-3: 16px;
            --space-4: 20px;
            --radius-1: 6px;
            --radius-2: 8px;
            --radius-3: 10px;
            --fg: #ffffff;
            --fg-muted: #cccccc;
            --bg-1: #000000;
            --bg-2: #141414;
            --bg-3: #1c1c1c;
            --bg-4: #2a2a2a;
            --stroke: rgba(255, 255, 255, 0.1);
            --stroke-muted: rgba(255, 255, 255, 0.2);
            --text-sm: 0.8rem;
            --text-md: 0.9rem;
            --text-lg: 1rem;
            --text-xl: 1.25rem;
            --text-2xl: 1.5rem;
        }
        
        /* Modern CSS Reset and Base Styles */
        * {
            box-sizing: border-box;
        }
        
        body {
            font-family: 'Inter', -apple-system, BlinkMacSystemFont, 'Segoe UI', Roboto, Oxygen, Ubuntu, Cantarell, sans-serif;
            margin: 0;
            padding: 0;
            background: var(--bg-1);
            min-height: 100vh;
            color: var(--fg);
            line-height: 1.6;
        }
        
        /* CSS Grid Layout - Normalized for localhost */
        html, body, .main-container {
            height: 100%;
            margin: 0;
        }
        
        .main-container {
            display: grid;
            /* exact match at common desktop widths, no clipping */
            grid-template-columns: 380px 1fr;
            grid-template-rows: 100%;
            height: 100vh;
            background: #000000;
        }
        
        /* Guardrails - No transforms on layout containers */
        html, body, .main-container, .map-container, #map {
            transform: none !important;
        }
        
        /* Sidebar - Normalized from bedrock 5 */
        .sidebar {
            width: auto;
            box-sizing: border-box;
            overflow: auto;
            padding: 0 16px 16px 16px; /* Remove top padding to eliminate gray gap */
            min-width: 0; /* allow content to wrap */
            background: rgba(20, 20, 20, 0.98);
            backdrop-filter: blur(20px);
            border-right: 1px solid rgba(64, 64, 64, 0.8);
            box-shadow: 0 4px 20px rgba(0, 0, 0, 0.3);
        }
        
        .map-container {
            position: relative;
            background: rgba(0, 0, 0, 0.8);
            backdrop-filter: blur(5px);
        }
        
        /* Floating Map Controls - Top Right */
        .map-controls-floating {
            position: absolute;
            top: 20px;
            right: 20px;
            z-index: 1000;
            display: flex;
            flex-direction: column;
            gap: 8px;
        }
        
        .map-controls-floating .control-btn {
            background: rgba(20, 20, 20, 0.9);
            border: 1px solid rgba(255, 255, 255, 0.2);
            color: var(--fg);
            padding: 8px 12px;
            border-radius: var(--radius-1);
            font-size: var(--text-sm);
            cursor: pointer;
            transition: all 0.2s ease;
            backdrop-filter: blur(10px);
            min-width: 100px;
        }
        
        .map-controls-floating .control-btn:hover {
            background: rgba(40, 40, 40, 0.9);
            border-color: rgba(255, 255, 255, 0.4);
        }
        
        /* Header Styling - Normalized from bedrock 5 */
        .header {
            background: #000000; /* Pure black instead of var(--bg-1) */
            padding: var(--space-4) var(--space-4) calc(var(--space-4) + 5px) var(--space-4);
            border-bottom: 1px solid rgba(255, 255, 255, 0.1); /* Very thin grey line */
            text-align: center;
            margin: 0 -16px var(--space-4) -16px; /* Negative margins to extend to edges */
            box-shadow: 0 2px 10px rgba(0, 0, 0, 0.1); /* Match 10th bedrock shadow */
        }
        
        .header h3 {
            font-family: 'Euclid', -apple-system, BlinkMacSystemFont, 'Segoe UI', Roboto, sans-serif;
            font-size: 3rem; /* Doubled from var(--text-2xl) which is 1.5rem */
            font-weight: 700; /* Match 10th bedrock thickness */
            margin: 5px 0 0 0; /* Move arc text down 5px to match 10th bedrock */
            padding: 0;
            color: var(--fg);
        }
        
        .header small {
            color: var(--fg-muted);
            font-size: var(--text-md);
            display: block;
            margin-top: 5px;
        }
        
        /* Controls Section - Normalized from bedrock 5 */
        .controls-section {
            padding: calc(var(--space-4) / 2 * 0.6) 16px;
            border-bottom: 1px solid rgba(64, 64, 64, 0.3);
        }
        
        .control-group {
            margin-bottom: var(--space-4);
        }
        
        .control-group label {
            display: block;
            margin-bottom: var(--space-1);
            color: var(--fg);
            font-weight: 500;
            font-size: var(--text-md);
        }
        
        /* Profile Section - Replicated from 10th bedrock */
        .profile-section {
            padding: calc(var(--space-4) / 2 * 0.6) var(--space-2);
            margin: 0 calc(-1 * var(--space-4)) 0 calc(-1 * var(--space-4));
            display: none;
            background: transparent;
            overflow-y: auto !important;
            overflow-x: hidden;
            scrollbar-width: thin;
            scrollbar-color: rgba(255, 255, 255, 0.3) transparent;
        }
        
        .profile-header {
            background: rgba(255, 255, 255, 0.05);
            color: white;
            padding: 12px;
            border-radius: 6px;
            margin-bottom: 16px;
            border: 1px solid rgba(255, 255, 255, 0.2);
        }
        
        .profile-name,
        .profile-header h4,
        #profileName {
            font-size: 1.95rem !important;
            font-weight: 700 !important;
            margin-bottom: 10px;
            letter-spacing: -0.025em;
        }
        
        .profile-header p,
        #profileActivity {
            font-size: 0.9rem !important;
            font-weight: 500 !important;
            margin: 4px 0 !important;
            color: var(--fg-muted);
        }
        
        .profile-stats {
            display: grid;
            grid-template-columns: 1fr 1fr;
            gap: 16px;
            margin-bottom: 10px;
        }
        
        .stat-card {
            background: rgba(255, 255, 255, 0.05);
            padding: 12px;
            border-radius: 6px;
            text-align: center;
            border: 1px solid rgba(255, 255, 255, 0.2);
            transition: all 0.2s ease;
        }
        
        .stat-card:hover {
            transform: translateY(-2px);
            box-shadow: 0 4px 12px rgba(255, 255, 255, 0.1);
            background: rgba(255, 255, 255, 0.1);
        }
        
        .stat-number,
        .profile-stats .stat-card .stat-number,
        #profileTaps,
        #profileConnections {
            font-size: 1.5rem !important;
            font-weight: 700 !important;
            color: #ffffff;
            margin-bottom: 5px;
        }
        
        .stat-label,
        .profile-stats .stat-card .stat-label {
            font-size: 0.8rem !important;
            font-weight: 500 !important;
            color: var(--fg-muted);
            text-transform: uppercase !important;
            letter-spacing: 0.05em;
        }

        /* Timeline Slider - Normalized from bedrock 5 */
        .timeline-container {
            margin-bottom: var(--space-4);
        }
        
        .timeline-slider {
            width: 100%;
            height: 6px;
            border-radius: 3px;
            background: var(--stroke);
            outline: none;
            -webkit-appearance: none;
        }
        
        .timeline-slider::-webkit-slider-thumb {
            -webkit-appearance: none;
            appearance: none;
            width: 20px;
            height: 20px;
            border-radius: 50%;
            background: var(--fg);
            cursor: pointer;
            box-shadow: 0 2px 6px rgba(0, 0, 0, 0.3);
        }
        
        .timeline-slider::-moz-range-thumb {
            width: 20px;
            height: 20px;
            border-radius: 50%;
            background: var(--fg);
            cursor: pointer;
            border: none;
            box-shadow: 0 2px 6px rgba(0, 0, 0, 0.3);
        }
        
        .timeline-slider:disabled {
            cursor: not-allowed;
        }
        
        .timeline-slider:disabled::-webkit-slider-thumb {
            cursor: not-allowed;
            background: #666666;
        }
        
        .timeline-slider:disabled::-moz-range-thumb {
            cursor: not-allowed;
            background: #666666;
        }
        
        .timeline-info {
            display: flex;
            justify-content: space-between;
            margin-top: var(--space-1);
            font-size: var(--text-sm);
            color: var(--fg-muted);
        }
        
        /* Mode Toggle - Normalized from bedrock 5 */
        .mode-toggle {
            display: flex;
            background: var(--stroke);
            border-radius: var(--radius-2);
            padding: 4px;
            margin-bottom: var(--space-4);
        }
        
        .mode-btn {
            flex: 1;
            padding: var(--space-1) var(--space-2);
            border: none;
            background: transparent;
            color: var(--fg-muted);
            border-radius: var(--radius-1);
            cursor: pointer;
            font-size: var(--text-md);
            transition: all 0.2s ease;
        }
        
        .mode-btn.active {
            background: var(--fg);
            color: var(--bg-1);
        }
        
        /* Search Input - Match button styling */
        .search-input {
            background: var(--stroke) !important;
            border: 1px solid var(--stroke-muted) !important;
            color: var(--fg) !important;
            border-radius: var(--radius-1) !important;
            padding: var(--space-1) var(--space-2) !important;
            font-size: var(--text-md) !important;
            width: 100%;
            box-sizing: border-box;
        }
        
        .search-input::placeholder {
            color: var(--fg-muted);
        }
        
        /* Search Results - Match search bar styling */
        .search-results {
            margin-top: var(--space-2);
            max-height: 150px; /* Reduced to ensure scrolling triggers sooner */
            overflow-y: auto !important;
            overflow-x: hidden;
            scrollbar-width: thin;
            scrollbar-color: var(--stroke-muted) transparent;
            border: 1px solid rgba(255, 255, 255, 0.1); /* Visible border for debugging */
        }
        
        /* Only show height when there are results */
        .search-results:not(:empty) {
            min-height: 40px;
        }
        
        .search-results::-webkit-scrollbar {
            width: 6px;
        }
        
        .search-results::-webkit-scrollbar-track {
            background: transparent;
        }
        
        .search-results::-webkit-scrollbar-thumb {
            background: var(--stroke-muted);
            border-radius: 3px;
        }
        
        .search-result {
            padding: 8px var(--space-2);
            background: var(--stroke);
            margin-bottom: var(--space-1);
            border-radius: var(--radius-1);
            cursor: pointer;
            font-size: var(--text-md);
            color: var(--fg);
            transition: background 0.2s ease;
            min-height: auto; /* Match search bar height */
            display: flex;
            flex-direction: column;
            justify-content: center;
            line-height: 1.2;
        }
        
        .search-result:hover {
            background: var(--stroke-muted);
        }
        
        .search-result .user-name {
            font-weight: 500;
            color: var(--fg);
        }
        
        .search-result .user-location {
            font-size: var(--text-sm);
            color: var(--fg-muted);
            margin-top: 2px;
        }
        
        /* Stats Display - Normalized from bedrock 5 */
        .stats-display {
            background: rgba(255, 255, 255, 0.05);
            border-radius: var(--radius-2);
            padding: 15px;
            margin-bottom: var(--space-4);
        }
        
        .stat-item {
            display: flex;
            justify-content: space-between;
            margin-bottom: var(--space-1);
            font-size: var(--text-md);
        }
        
        .stat-item:last-child {
            margin-bottom: 0;
        }
        
        .stat-label {
            color: var(--fg-muted);
        }
        
        .stat-value {
            color: var(--fg);
            font-weight: 500;
        }
        
        /* Map Styling */
        #map {
            width: 100%;
            height: 100%;
            background: #000000;
        }
        
        /* Scale up Leaflet zoom controls */
        .leaflet-control-zoom {
            transform: scale(2.5) !important;
            transform-origin: top left !important;
        }
        
        .leaflet-control-zoom a {
            width: 60px !important;
            height: 60px !important;
            line-height: 60px !important;
            font-size: 30px !important;
        }
        
        /* Prevent zoom events on UI elements */
        .sidebar, .custom-popup {
            pointer-events: auto;
        }
        
        .sidebar *, .custom-popup * {
            pointer-events: auto;
        }
        
        /* Inline Map Controls - Normalized from bedrock 5 */
        .map-controls-inline {
            display: flex;
            flex-direction: column;
            gap: var(--space-1);
        }
        
        .control-btn {
            padding: var(--space-1) var(--space-2);
            background: var(--stroke);
            border: 1px solid var(--stroke-muted);
            border-radius: var(--radius-1);
            color: var(--fg);
            font-size: var(--text-md);
            font-weight: 500;
            cursor: pointer;
            transition: all 0.3s ease;
        }
        
        .control-btn:hover {
            background: var(--stroke-muted);
            border-color: rgba(255, 255, 255, 0.4);
        }
        
        /* Loading Screen */
        .loading-screen {
            position: absolute;
            top: 0;
            left: 0;
            width: 100%;
            height: 100%;
            background: rgba(0, 0, 0, 0.9);
            display: flex;
            flex-direction: column;
            justify-content: center;
            align-items: center;
            z-index: 2000;
            backdrop-filter: blur(10px);
        }
        
        .loading-spinner {
            width: 120px; /* 40px * 3 */
            height: 120px; /* 40px * 3 */
            border: 9px solid rgba(255, 255, 255, 0.1); /* 3px * 3 */
            border-top: 9px solid #ffffff; /* 3px * 3 */
            border-radius: 50%;
            animation: spin 1s linear infinite;
            margin-bottom: 60px; /* 20px * 3 */
        }
        
        @keyframes spin {
            0% { transform: rotate(0deg); }
            100% { transform: rotate(360deg); }
        }
        
        .loading-text {
            color: #ffffff;
            font-size: 3.3em; /* 1.1em * 3 */
            text-align: center;
        }
        
        /* Custom Marker Popup */
        .custom-popup {
            background: rgba(0, 0, 0, 0.95);
            border: 1.5px solid rgba(255, 255, 255, 0.3);
            border-radius: 9px;
            color: #ffffff;
            padding: 15px;
            font-size: 13.5px;
            max-width: 300px;
            min-width: 225px;
            line-height: 1.4;
            box-shadow: 0 3px 9px rgba(0, 0, 0, 0.3);
            word-wrap: break-word;
            overflow-wrap: break-word;
        }
        
        .popup-title {
            font-weight: 600;
            margin-bottom: 7.5px;
            color: #ffffff;
            font-size: 15px;
            line-height: 1.3;
            white-space: nowrap;
        }
        
        .popup-info {
            color: #cccccc;
            font-size: 12px;
            margin-bottom: 3.75px;
            line-height: 1.3;
            word-wrap: break-word;
            overflow-wrap: break-word;
        }
        
        /* Degree Connection Filters */
        .degree-filters {
            display: flex;
            flex-direction: column;
            gap: 8px; /* Reduced from 24px to 8px for tighter spacing */
        }
        
        .degree-checkbox {
            display: flex;
            align-items: center;
            cursor: pointer;
            font-size: var(--text-md);
            color: var(--fg);
            position: relative;
            padding-left: 30px;
        }
        
        .degree-checkbox input[type="checkbox"] {
            position: absolute;
            opacity: 0;
            cursor: pointer;
            height: 0;
            width: 0;
        }
        
        .checkmark {
            position: absolute;
            left: 0;
            top: 50%;
            transform: translateY(-50%);
            height: 16px;
            width: 16px;
            background-color: rgba(255, 255, 255, 0.1);
            border: 1px solid rgba(255, 255, 255, 0.3);
            border-radius: 2px;
            transition: all 0.2s ease;
        }
        
        .degree-checkbox:hover .checkmark {
            background-color: rgba(255, 255, 255, 0.2);
        }
        
        .degree-checkbox input:checked ~ .checkmark {
            background-color: #ffffff;
            border-color: #ffffff;
        }
        
        .checkmark:after {
            content: "";
            position: absolute;
            display: none;
            left: 5px;
            top: 2px;
            width: 4px;
            height: 8px;
            border: solid #000000;
            border-width: 0 2px 2px 0;
            transform: rotate(45deg);
        }
        
        .degree-checkbox input:checked ~ .checkmark:after {
            display: block;
        }

        .color-swatch {
            display: inline-block;
            width: 16px; /* Reduced to match text height */
            height: 16px; /* Reduced to match text height */
            border-radius: 50%; /* Makes it a circle */
            margin-left: 12px; /* Reduced spacing */
            vertical-align: middle; /* Align with text */
            border: 1px solid rgba(255, 255, 255, 0.3); /* Reduced border */
        }
        
        /* Leaflet Popup Overrides */
        .leaflet-popup-content-wrapper {
            background: transparent !important;
            border: none !important;
            border-radius: 0 !important;
            box-shadow: none !important;
            padding: 0 !important;
        }
        
        .leaflet-popup-content {
            margin: 0 !important;
            padding: 0 !important;
            background: transparent !important;
        }
        
        .leaflet-popup-tip {
            background: rgba(0, 0, 0, 0.95) !important;
            border: 3px solid rgba(255, 255, 255, 0.3) !important;
        }
        
        /* Hide Leaflet Zoom Controls */
        .leaflet-control-zoom {
            display: none !important;
        }
        
        /* Iframe context adjustments for mobile controls */
        @media (max-width: 900px) {
            body.iframe-context .mobile-hamburger {
                top: 10px !important;
                z-index: 10000 !important;
            }
            
            body.iframe-context .map-controls-floating {
                top: 10px !important;
                z-index: 10000 !important;
            }
        }
<<<<<<< HEAD
=======

        /* ========================================
           MOBILE RESPONSIVE DESIGN
           ======================================== */
        
        /* Hamburger Button */
        .mobile-hamburger {
            position: fixed;
            top: 27px;
            left: 20px;
            z-index: 1000;
            background: rgba(42, 42, 42, 0.9);
            border: 1px solid #333;
            border-radius: 8px;
            width: 44px;
            height: 44px;
            display: none;
            flex-direction: column;
            align-items: center;
            justify-content: center;
            gap: 3px;
            cursor: pointer;
            transition: all 0.3s ease;
        }

        .mobile-hamburger:hover {
            background: rgba(42, 42, 42, 1);
            border-color: #007bff;
        }

        .mobile-hamburger .line {
            width: 18px;
            height: 2px;
            background: white;
            border-radius: 1px;
            transition: all 0.3s ease;
        }

        .mobile-hamburger.active .line:nth-child(1) {
            transform: rotate(45deg) translate(5px, 5px);
        }

        .mobile-hamburger.active .line:nth-child(2) {
            opacity: 0;
        }

        .mobile-hamburger.active .line:nth-child(3) {
            transform: rotate(-45deg) translate(5px, -5px);
        }

        /* Mobile Responsive Styles */
        @media (max-width: 900px) {
            .main-container {
                flex-direction: column;
            }
            
            .sidebar {
                position: fixed;
                top: 0;
                left: 0;
                right: 0;
                bottom: 0;
                width: 100%;
                height: 100%;
                z-index: 999;
                transform: translateX(-100%);
                transition: transform 0.3s ease;
                padding: 60px 20px 20px 20px;
                border-bottom-left-radius: 20px;
                border-bottom-right-radius: 20px;
                /* Remove max-height constraint for mobile resize */
                max-height: none;
            }
            
            .sidebar.show {
                transform: translateX(0);
            }
            
            /* Resize Handle - Mobile Only */
            .resize-handle {
                position: fixed;
                left: 0;
                right: 0;
                height: 40px;
                background: rgba(42, 42, 42, 0.9);
                border-top: 2px solid rgba(255, 255, 255, 0.3);
                border-bottom-left-radius: 20px;
                border-bottom-right-radius: 20px;
                cursor: ns-resize;
                display: flex;
                align-items: center;
                justify-content: center;
                z-index: 1001;
                touch-action: none;
                /* Only show when sidebar is open */
                transform: translateX(-100%);
                transition: transform 0.3s ease;
                /* Position will be set dynamically by JavaScript */
            }
            
            /* Show resize handle when sidebar is open */
            .sidebar.show ~ .resize-handle {
                transform: translateX(0);
            }
            
            .resize-handle::before {
                content: '';
                width: 40px;
                height: 4px;
                background: rgba(255, 255, 255, 0.4);
                border-radius: 2px;
            }
            
            /* Hide resize handle when sidebar is hidden */
            .sidebar:not(.show) .resize-handle {
                display: none;
            }
            
            .map-container {
                width: 100%;
                height: 100vh;
            }
            
            .mobile-hamburger {
                display: flex;
            }
            
            /* Align map controls with hamburger button */
            .map-controls-floating {
                top: 27px;
            }
        }

        @media (min-width: 901px) {
            .mobile-hamburger {
                display: none;
            }
            
            /* Hide resize handle completely on desktop */
            .resize-handle {
                display: none !important;
            }
        }
        
        /* Intermediate screen sizes - override CSS Grid layout */
        @media (min-width: 380px) and (max-width: 900px) {
            .main-container {
                display: flex !important;
                flex-direction: row !important;
            }
            
            .sidebar:not(.show) {
                width: clamp(200px, 30vw, 300px) !important;
                min-width: 200px !important;
                overflow: auto !important;
            }
            
            .sidebar.show {
                width: 100% !important;
                min-width: 100% !important;
            }
            
            .map-container {
                flex: 1 !important;
                width: 100% !important;
            }
        }
>>>>>>> 5292f678
    </style>
</head>
<body>
    <!-- Mobile Hamburger Button -->
    <button class="mobile-hamburger" id="mobileHamburger" onclick="toggleMobileSidebar()">
        <span class="line"></span>
        <span class="line"></span>
        <span class="line"></span>
    </button>

    <div class="main-container">
        <!-- Sidebar -->
        <div class="sidebar">
            
            <!-- Controls Section -->
            <div class="controls-section">
                <!-- User Search (hidden in user-centric view) -->
                <div class="control-group" id="userSearchGroup" style="display: none;">
                    <label>Search User</label>
                    <input type="text" id="userSearchInput" class="form-control search-input" placeholder="Type a name...">
                    <div id="searchResults" class="search-results"></div>
                </div>
                
                <!-- Profile Section (User-Centric Mode Only) -->
                <div id="profileSection" class="profile-section">
                    <div class="profile-header">
                        <h4 id="profileName">User Profile</h4>
                        <p id="profileActivity">Activity Level</p>
                    </div>
                    
                    <div class="profile-stats">
                        <div class="stat-card">
                            <div class="stat-number" id="profileTaps">0</div>
                            <div class="stat-label">Taps</div>
                        </div>
                        <div class="stat-card">
                            <div class="stat-number" id="profileConnections">0</div>
                            <div class="stat-label">Connections</div>
                        </div>
                    </div>
                </div>
                
                <!-- Timeline Slider -->
                <div class="control-group">
                    <label>Timeline</label>
                    <div class="timeline-container">
                        <input type="range" class="timeline-slider" id="timelineSlider" min="0" max="100" value="100">
                        <div class="timeline-info">
                            <span id="timelineValue">100%</span>
                            <span id="currentTime">All taps shown</span>
                        </div>
                        <div class="timeline-options" style="margin-top: 24px;">
                            <label class="degree-checkbox">
                                <input type="checkbox" id="cumulativeCheck" checked>
                                <span class="checkmark"></span>
                                Cumulative
                            </label>
                        </div>
                    </div>
                </div>
                
                <!-- Global View Toggle -->
                <div class="control-group">
                    <label>View Options</label>
                    <div class="mode-toggle">
                        <button class="mode-btn" id="globalViewBtn" onclick="activateGlobalView()">See full Arc Network</button>
                    </div>
                </div>
                
                <!-- Stats Display -->
                <div class="stats-display">
                    <div class="stat-item">
                        <span class="stat-label">Visible Taps:</span>
                        <span class="stat-value" id="visibleTaps">0</span>
                    </div>
                    <div class="stat-item">
                        <span class="stat-label">Total Taps:</span>
                        <span class="stat-value" id="totalTaps">647</span>
                    </div>
                    <div class="stat-item">
                        <span class="stat-label">Active Users:</span>
                        <span class="stat-value" id="activeUsers">197</span>
                    </div>
                </div>
                
                <!-- Degree Connection Filters (User-Centric Mode Only) -->
                <div class="control-group" id="degreeFiltersGroup" style="display: none;">
                    <label>Degree Connections</label>
                    <div class="degree-filters">
                        <label class="degree-checkbox">
                            <input type="checkbox" id="degree1Check" checked>
                            <span class="checkmark"></span>
                            1st Degree
                            <span class="color-swatch" style="background-color: #0E76A8;"></span>
                        </label>
                        <label class="degree-checkbox">
                            <input type="checkbox" id="degree2Check">
                            <span class="checkmark"></span>
                            2nd Degree
                            <span class="color-swatch" style="background-color: #3EC1D3;"></span>
                        </label>
                        <label class="degree-checkbox">
                            <input type="checkbox" id="degree3Check">
                            <span class="checkmark"></span>
                            3rd Degree
                            <span class="color-swatch" style="background-color: #9BE3DE;"></span>
                        </label>
                    </div>
                </div>
                
                <!-- Show All Toggle -->
                <div class="control-group">
                    <label>Display Options</label>
                    <div class="mode-toggle">
                        <button class="mode-btn" id="showAllBtn" onclick="toggleShowAll()">Show All</button>
                    </div>
                </div>
            </div>
        </div>
        
        <!-- Mobile Resize Handle - Outside sidebar for proper positioning -->
        <div class="resize-handle" id="resizeHandle"></div>
        
        <!-- Map Container -->
        <div class="map-container">
            <div id="map"></div>
            
            <!-- Floating Map Controls - Top Right -->
            <div class="map-controls-floating">
                <button class="control-btn" onclick="fitMapToBounds()">Fit to Data</button>
                <button class="control-btn" onclick="resetMapView()">Reset View</button>
            </div>
        </div>
    </div>
    
    <!-- Loading Screen -->
    <div class="loading-screen" id="loadingScreen">
        <div class="loading-spinner"></div>
        <div class="loading-text">
            <p>Loading geographic data...</p>
            <p id="loadingStats">Initializing map</p>
        </div>
    </div>
    
    <script>
        // Global variables
        let map;
        let markers = [];
        let markerGroups = {};
        let currentMode = 'user';
        let selectedUserId = null;
        let timelineData = [];
        let tapLocationData = {};
        let edgesData = [];
        let timelineSlider;
        let clusteringEnabled = true;
        let completeLocationData = []; // Make this global
        let allLocationData = []; // Store all unfiltered data for global view
        let showAllEnabled = false; // Track Show All toggle state
        let globalViewEnabled = false; // Track Global View toggle state
        let cumulativeEnabled = true; // Track Cumulative toggle state
        let degreeFilters = {
            degree1: true,
            degree2: false,
            degree3: false
        }; // Track degree filter states
        
        // Initialize the application
        async function init() {
            try {
                // Load data
                await loadData();
                
                // Initialize map
                initMap();
                
                // Initialize timeline
                initTimeline();
                
                // Update display
                updateDisplay();
                
                // Hide loading screen
                document.getElementById('loadingScreen').style.display = 'none';
                
            } catch (error) {
                console.error('Initialization error:', error);
                document.getElementById('loadingStats').textContent = 'Error loading data: ' + error.message;
            }
        }
        
        // Load data from API
        async function loadData() {
            try {
                
                // Load comprehensive data from API
                const comprehensiveResponse = await fetch(`/api/data?t=${Date.now()}`);
                if (!comprehensiveResponse.ok) {
                    throw new Error(`Failed to load comprehensive data: ${comprehensiveResponse.status}`);
                }
                const api = await comprehensiveResponse.json();
                
                // ---- Back-compat + null-safety shim (do not edit) ----
                const taps =
                  Array.isArray(api.taps) ? api.taps :
                  Array.isArray(api.tap_data) ? api.tap_data : [];

                const users =
                  Array.isArray(api.users) ? api.users :
                  Array.isArray(api.user_profiles) ? api.user_profiles : [];

                // normalize both shapes so downstream code can use either
                const data = {
                  ...api,
                  taps,
                  tap_data: taps,
                  users,
                  user_profiles: users,
                };

                // common short names; always safe
                const TAPS  = data.taps;          // []
                const USERS = data.users;         // []
                // -------------------------------------------------------
                
                // Data loaded successfully
                
                const comprehensiveData = data;
                const tapData = TAPS;
                
                
                // Filter out taps without valid lat/lng coordinates
                const cleanTaps = (tapData || []).filter(tap => {
                    if (!tap.latitude || !tap.longitude) return false;
                    const lat = Number(tap.latitude);
                    const lng = Number(tap.longitude);
                    return Number.isFinite(lat) && Number.isFinite(lng);
                });
                
                // Store all unfiltered data for global view
                allLocationData = (data.tap_data || []).map(tap => ({
                    tap_id: tap.tap_id,
                    user1_id: tap.user1_id,
                    user1_name: tap.user1_name,
                    user1_home: tap.user1_home,
                    user2_id: tap.user2_id,
                    user2_name: tap.user2_name,
                    user2_home: tap.user2_home,
                    latitude: tap.latitude,
                    longitude: tap.longitude,
                    location: tap.location,
                    formatted_location: tap.formatted_location,
                    venue_context: tap.venue_context,
                    time: tap.time,
                    formatted_time: tap.formatted_time
                }));

                // Transform tap data to match expected format (use all data like Global version)
                completeLocationData = (data.tap_data || []).map(tap => ({
                    tap_id: tap.tap_id,
                    user1_id: tap.user1_id,
                    user1_name: tap.user1_name,
                    user1_home: tap.user1_home,
                    user2_id: tap.user2_id,
                    user2_name: tap.user2_name,
                    user2_home: tap.user2_home,
                    latitude: tap.latitude,
                    longitude: tap.longitude,
                    location: tap.location,
                    formatted_location: tap.formatted_location,
                    venue_context: tap.venue_context,
                    time: tap.time,
                    formatted_time: tap.formatted_time
                }));
                
                
                
                // User location data is included in comprehensive data
                
                // Metadata is included in comprehensive data
                const metadata = {
                    last_refresh: comprehensiveData.last_refresh,
                    total_taps: comprehensiveData.taps.length,
                    total_users: comprehensiveData.users.length
                };
                
                // Generate edges data from tap data
                const edgeMap = new Map();
                
                completeLocationData.forEach(tap => {
                    const sourceId = tap.user1_id;
                    const targetId = tap.user2_id;
                    const edgeKey = `${sourceId}-${targetId}`;
                    
                    if (edgeMap.has(edgeKey)) {
                        const existingEdge = edgeMap.get(edgeKey);
                        existingEdge.tap_count += 1;
                        existingEdge.thickness = Math.min(existingEdge.tap_count * 0.5, 5.0);
                    } else {
                        edgeMap.set(edgeKey, {
                            source_id: sourceId,
                            source_name: tap.user1_name,
                            target_id: targetId,
                            target_name: tap.user2_name,
                            tap_count: 1,
                            thickness: 1.0,
                            color: "#E0E0E0"
                        });
                    }
                });
                
                edgesData = Array.from(edgeMap.values());
                
                // Convert to tapLocationData object for quick lookup
                completeLocationData.forEach(tap => {
                    const tapKey = tap.tap_id;
                    tapLocationData[tapKey] = {
                        tap_id: tap.tap_id,
                        user1_id: tap.user1_id,
                        user1_name: tap.user1_name,
                        user2_id: tap.user2_id,
                        user2_name: tap.user2_name,
                        latitude: tap.latitude,
                        longitude: tap.longitude,
                        location: tap.location,
                        time: tap.time,
                        formatted_time: tap.formatted_time
                    };
                });
                
                // Create timeline data from the loaded tap data
                createTimelineData();
                
            } catch (error) {
                console.error('❌ Error loading data:', error);
                throw error;
            }
        }
        
                
                // HARDCODED EDGES DATA COMMENTED OUT - NOW GENERATED DYNAMICALLY
                
                // edgesData is now set dynamically in loadData() function
                
                // LEGACY CODE COMMENTED OUT - NOW USING JSON LOADING
                /*
                // Create timeline data (simplified for now)
                createTimelineData();
                
                console.log('Data loaded:', {
                    taps: completeLocationData.length,
                    edges: edgesData.length,
                    timelineEvents: timelineData.length
                });
                
            } catch (error) {
                console.error('Error loading data:', error);
                throw error;
            }
        }
                */
        
        // Create timeline data from actual tap data
        function createTimelineData(userId = null) {
            timelineData = [];
            let eventIndex = 0;
            
            // Create timeline events from completeLocationData
            completeLocationData.forEach(tap => {
                const tapTime = new Date(tap.time).getTime();
                
                // Create timeline event
                timelineData.push({
                    id: eventIndex++,
                    timestamp: tapTime,
                    tap_id: tap.tap_id,
                    user1_id: tap.user1_id,
                    user1_name: tap.user1_name,
                    user2_id: tap.user2_id,
                    user2_name: tap.user2_name,
                    location: tap.location,
                    latitude: tap.latitude,
                    longitude: tap.longitude
                });
            });
            
            // Sort by timestamp
            timelineData.sort((a, b) => a.timestamp - b.timestamp);
            
        }
        
        // Initialize Leaflet map
        function initMap() {
            // Check map container
            const mapContainer = document.getElementById('map');
            // Map container initialized
            
                    // Create map with dark theme
        map = L.map('map', {
            center: [39.8283, -98.5795], // Center of USA
            zoom: 4, // Zoomed out to show entire continental USA
            zoomControl: true,
            attributionControl: false
        });
            
            // Add dark tile layer with standard configuration
            const tileLayer = L.tileLayer('https://{s}.basemaps.cartocdn.com/dark_all/{z}/{x}/{y}{r}.png', {
                attribution: '©OpenStreetMap, ©CartoDB',
                subdomains: 'abcd',
                maxZoom: 19,
                tileSize: 256,  // Standard tile size
                zoomOffset: 0   // No offset
            }).addTo(map);
            
            // Add event listeners to check if tiles are loading
            tileLayer.on('loading', function() {
                console.log('Map tiles loading...');
            });
            
            tileLayer.on('load', function() {
                console.log('Map tiles loaded successfully');
            });
            
            tileLayer.on('tileerror', function(e) {
                console.error('Map tile error:', e);
            });
            
            // Zoom control removed - not needed
            
            console.log('Map initialized');
            
            // Test marker removed - map is working correctly
            
            // Force map to resize and invalidate
            setTimeout(() => {
                map.invalidateSize();
                console.log('Map invalidated and resized');
            }, 100);
            
            // Prevent zoom events on UI elements
            preventZoomOnUIElements();
        }
        
        // Function to prevent zoom events on UI elements
        function preventZoomOnUIElements() {
            // Get UI elements
            const sidebar = document.querySelector('.sidebar');
            
            // Function to prevent wheel events from bubbling to map
            function preventWheelEvent(e) {
                // Allow scrolling on search results and other scrollable elements
                const target = e.target;
                const isScrollableElement = target.closest('.search-results') || 
                                          target.closest('[style*="overflow"]') ||
                                          target.closest('.controls-section');
                
                if (isScrollableElement) {
                    // Allow normal scrolling, just prevent zoom
                    e.stopPropagation();
                    return; // Don't prevent default for scrollable elements
                }
                
                // For other elements, prevent both zoom and scroll
                e.stopPropagation();
                e.preventDefault();
            }
            
            // Function to prevent touch events (pinch-to-zoom)
            function preventTouchEvent(e) {
                if (e.touches.length > 1) {
                    e.stopPropagation();
                    e.preventDefault();
                }
            }
            
            // Function to prevent keyboard zoom shortcuts
            function preventKeyboardZoom(e) {
                if ((e.ctrlKey || e.metaKey) && (e.key === '+' || e.key === '-' || e.key === '=' || e.keyCode === 61 || e.keyCode === 173)) {
                    e.stopPropagation();
                    e.preventDefault();
                }
            }
            
            // Function to disable map zoom when hovering over UI elements
            function disableMapZoom() {
                map.scrollWheelZoom.disable();
                map.doubleClickZoom.disable();
                map.touchZoom.disable();
            }
            
            // Function to enable map zoom when leaving UI elements
            function enableMapZoom() {
                map.scrollWheelZoom.enable();
                map.doubleClickZoom.enable();
                map.touchZoom.enable();
            }
            
            // Add event listeners to prevent zoom on UI elements
            if (sidebar) {
                sidebar.addEventListener('wheel', preventWheelEvent, { passive: false });
                sidebar.addEventListener('touchstart', preventTouchEvent, { passive: false });
                sidebar.addEventListener('touchmove', preventTouchEvent, { passive: false });
                sidebar.addEventListener('keydown', preventKeyboardZoom, { passive: false });
                sidebar.addEventListener('mouseenter', disableMapZoom);
                sidebar.addEventListener('mouseleave', enableMapZoom);
                // Also prevent on all child elements
                const sidebarElements = sidebar.querySelectorAll('*');
                sidebarElements.forEach(element => {
                    element.addEventListener('wheel', preventWheelEvent, { passive: false });
                    element.addEventListener('touchstart', preventTouchEvent, { passive: false });
                    element.addEventListener('touchmove', preventTouchEvent, { passive: false });
                    element.addEventListener('keydown', preventKeyboardZoom, { passive: false });
                });
            }
            
            // Map controls are now inline in the sidebar, so no separate handling needed
            
            // Prevent zoom on popups when they appear
            map.on('popupopen', function(e) {
                const popup = e.popup.getElement();
                if (popup) {
                    popup.addEventListener('wheel', preventWheelEvent, { passive: false });
                    popup.addEventListener('touchstart', preventTouchEvent, { passive: false });
                    popup.addEventListener('touchmove', preventTouchEvent, { passive: false });
                    popup.addEventListener('keydown', preventKeyboardZoom, { passive: false });
                    popup.addEventListener('mouseenter', disableMapZoom);
                    popup.addEventListener('mouseleave', enableMapZoom);
                    // Also prevent on all child elements
                    const popupElements = popup.querySelectorAll('*');
                    popupElements.forEach(element => {
                        element.addEventListener('wheel', preventWheelEvent, { passive: false });
                        element.addEventListener('touchstart', preventTouchEvent, { passive: false });
                        element.addEventListener('touchmove', preventTouchEvent, { passive: false });
                        element.addEventListener('keydown', preventKeyboardZoom, { passive: false });
                    });
                }
            });
            
        }
        
        // Initialize timeline slider
        function initTimeline() {
            timelineSlider = document.getElementById('timelineSlider');
            timelineSlider.addEventListener('input', function() {
                // Always update timeline display, but handle Show All mode differently
                updateTimelineDisplay();
            });
            
            // Add cumulative checkbox event listener (works in both global and user modes)
            const cumulativeCheck = document.getElementById('cumulativeCheck');
            cumulativeCheck.addEventListener('change', function() {
                cumulativeEnabled = this.checked;
                
                // Force update markers to reflect the new cumulative setting
                if (!showAllEnabled) {
                    // Normal timeline mode - updateTimelineDisplay will handle marker updates
                    updateTimelineDisplay();
                } else {
                    // When Show All is enabled, force update with current timeline value
                    const timelineValue = document.getElementById('timelineSlider').value;
                    if (timelineData.length > 0) {
                        const earliestTime = timelineData[0].timestamp;
                        const latestTime = timelineData[timelineData.length - 1].timestamp;
                        const currentTime = earliestTime + (timelineValue / 100) * (latestTime - earliestTime);
                        updateMarkers(currentTime);
                    } else {
                        updateMarkers(0);
                    }
                }
            });
            
            // Set initial value to 0%
            timelineSlider.value = 0;
            updateTimelineDisplay();
            
            console.log('Timeline initialized');
        }
        
        // Update timeline display
        function updateTimelineDisplay() {
            const timelineValue = timelineSlider.value;
            
            // Calculate current time based on appropriate data range
            let earliestTime, latestTime, currentTime;
            
            if (currentMode === 'user' && selectedUserId) {
                // In user mode with degree filters, use complete location data for timeline range
                if (completeLocationData.length > 0) {
                    const timestamps = completeLocationData.map(tap => new Date(tap.time).getTime()).sort((a, b) => a - b);
                    earliestTime = timestamps[0];
                    latestTime = timestamps[timestamps.length - 1];
                    currentTime = earliestTime + (timelineValue / 100) * (latestTime - earliestTime);
                } else {
                    // Fallback to timeline data
                    earliestTime = timelineData[0].timestamp;
                    latestTime = timelineData[timelineData.length - 1].timestamp;
                    currentTime = earliestTime + (timelineValue / 100) * (latestTime - earliestTime);
                }
            } else {
                // Normal mode, use timeline data
                if (timelineData.length > 0) {
                    earliestTime = timelineData[0].timestamp;
                    latestTime = timelineData[timelineData.length - 1].timestamp;
                    currentTime = earliestTime + (timelineValue / 100) * (latestTime - earliestTime);
                } else {
                    // Fallback if no timeline data
                    document.getElementById('timelineValue').textContent = 'No data';
                    document.getElementById('currentTime').textContent = 'No events';
                    return;
                }
            }
            
            // Format current time as date
            const currentDate = new Date(currentTime);
            const formattedDate = currentDate.toLocaleDateString('en-US', {
                month: 'short',
                day: 'numeric',
                year: 'numeric'
            });
            
            // Update display
            document.getElementById('timelineValue').textContent = formattedDate;
            
            // Update the current time display based on mode
            if (globalViewEnabled) {
                // In global view mode, show all taps info
                const modeText = cumulativeEnabled ? 'cumulative' : 'current time';
                document.getElementById('currentTime').textContent = 
                    timelineValue === '100' ? 'All taps shown' : `${allLocationData.length} total taps (${modeText})`;
            } else if (currentMode === 'user' && selectedUserId) {
                // In user mode, show degree-filtered event count
                const modeText = cumulativeEnabled ? 'cumulative' : 'current time';
                document.getElementById('currentTime').textContent = 
                    timelineValue === '100' ? 'All degree-filtered taps shown' : `${completeLocationData.length} total taps (${modeText})`;
            } else {
                // In global mode, show normal timeline info
                const modeText = cumulativeEnabled ? 'cumulative' : 'current time';
                document.getElementById('currentTime').textContent = 
                    timelineValue === '100' ? 'All taps shown' : `${timelineData.length} total taps (${modeText})`;
            }
            
            // Update markers based on timeline
            updateMarkers(currentTime);
        }
        
        // Update markers based on timeline and mode
        function updateMarkers(currentTime) {
            // Clear existing markers
            clearMarkers();
            
            // Debug logging
            console.log('🔍 updateMarkers called with:', {
                globalViewEnabled,
                currentMode,
                selectedUserId,
                allLocationDataLength: allLocationData.length,
                completeLocationDataLength: completeLocationData.length
            });
            
            let filteredEvents;
            
            if (globalViewEnabled) {
                console.log('🎯 Taking GLOBAL VIEW branch - using completeLocationData (like Global version)');
                // Global view mode: display all events as white nodes regardless of user selection
                // Use completeLocationData like the Global version does
                filteredEvents = completeLocationData.map(tap => ({
                    source_id: tap.user1_id,
                    source_name: tap.user1_name,
                    target_id: tap.user2_id,
                    target_name: tap.user2_name,
                    latitude: tap.latitude,
                    longitude: tap.longitude,
                    location: tap.location,
                    formatted_location: tap.formatted_location,
                    venue_context: tap.venue_context,
                    time: tap.time,
                    formatted_time: tap.formatted_time,
                    tap_count: 1, // Each tap represents one connection
                    timestamp: new Date(tap.time).getTime() // Add timestamp for timeline filtering
                }));
            } else if (currentMode === 'user' && selectedUserId) {
                console.log('🎯 Taking USER MODE branch - using completeLocationData');
                // In user mode, always start with complete location data for degree filtering
                // Transform completeLocationData to match expected structure
                filteredEvents = completeLocationData.map(tap => ({
                    source_id: tap.user1_id,
                    source_name: tap.user1_name,
                    target_id: tap.user2_id,
                    target_name: tap.user2_name,
                    latitude: tap.latitude,
                    longitude: tap.longitude,
                    location: tap.location,
                    formatted_location: tap.formatted_location,
                    venue_context: tap.venue_context,
                    time: tap.time,
                    formatted_time: tap.formatted_time,
                    tap_count: 1, // Each tap represents one connection
                    timestamp: new Date(tap.time).getTime() // Add timestamp for timeline filtering
                }));
            } else if (showAllEnabled) {
                console.log('🎯 Taking SHOW ALL branch - using completeLocationData');
                // Show All mode: display all events regardless of timeline
                // Transform completeLocationData to match expected structure
                filteredEvents = completeLocationData.map(tap => ({
                    source_id: tap.user1_id,
                    source_name: tap.user1_name,
                    target_id: tap.user2_id,
                    target_name: tap.user2_name,
                    latitude: tap.latitude,
                    longitude: tap.longitude,
                    location: tap.location,
                    formatted_location: tap.formatted_location,
                    venue_context: tap.venue_context,
                    time: tap.time,
                    formatted_time: tap.formatted_time,
                    tap_count: 1, // Each tap represents one connection
                    timestamp: new Date(tap.time).getTime() // Add timestamp for timeline filtering
                }));
            } else {
                console.log('🎯 Taking NORMAL TIMELINE branch - using completeLocationData');
                // Normal timeline mode: use complete location data for consistent filtering
                // Transform completeLocationData to match expected structure
                filteredEvents = completeLocationData.map(tap => ({
                    source_id: tap.user1_id,
                    source_name: tap.user1_name,
                    target_id: tap.user2_id,
                    target_name: tap.user2_name,
                    latitude: tap.latitude,
                    longitude: tap.longitude,
                    location: tap.location,
                    formatted_location: tap.formatted_location,
                    venue_context: tap.venue_context,
                    time: tap.time,
                    formatted_time: tap.formatted_time,
                    tap_count: 1, // Each tap represents one connection
                    timestamp: new Date(tap.time).getTime() // Add timestamp for timeline filtering
                }));
            }
            
            // Filter events based on mode and degree connections
            if (currentMode === 'user' && selectedUserId && !globalViewEnabled) {
                // Calculate degree connections for the selected user
                const degreeConnections = calculateDegreeConnections(selectedUserId);
                
                
                // Filter events based on selected degree filters
                filteredEvents = filteredEvents.filter(event => {
                    const sourceUserId = event.source_id;
                    const targetUserId = event.target_id;
                    
                    let shouldShow = false;
                    
                    // For 1st degree: Only show connections that directly involve the selected user
                    if (degreeFilters.degree1) {
                        if (sourceUserId === selectedUserId || targetUserId === selectedUserId) {
                            // This is a direct connection to the selected user
                            shouldShow = true;
                        }
                    }
                    
                    // For 2nd degree: Show connections where at least one user is a 1st degree connection to selected user
                    if (degreeFilters.degree2) {
                        if (sourceUserId !== selectedUserId && targetUserId !== selectedUserId) {
                            // Neither user is the selected user
                            if (degreeConnections.degree1.has(sourceUserId) || degreeConnections.degree1.has(targetUserId)) {
                                // At least one user is a 1st degree connection to selected user
                                shouldShow = true;
                            }
                        }
                    }
                    
                    // For 3rd degree: Show connections between 2nd degree users (not involving selected user or 1st degree users)
                    if (degreeFilters.degree3) {
                        if (sourceUserId !== selectedUserId && targetUserId !== selectedUserId) {
                            // Neither user is the selected user
                            if (!degreeConnections.degree1.has(sourceUserId) && !degreeConnections.degree1.has(targetUserId)) {
                                // Neither user is a 1st degree connection
                                if (degreeConnections.degree2.has(sourceUserId) && degreeConnections.degree2.has(targetUserId)) {
                                    // Both users are 2nd degree connections to selected user
                                    shouldShow = true;
                                }
                            }
                        }
                    }
                    
                    return shouldShow;
                });
                
            }
            
            // Apply timeline filtering if not in Show All mode OR if we're in user mode with degree filters
            if (!showAllEnabled || (currentMode === 'user' && selectedUserId)) {
                const beforeTimeline = filteredEvents.length;
                
                if (cumulativeEnabled) {
                    // Cumulative mode: show all events up to current time
                    filteredEvents = filteredEvents.filter(event => {
                        const eventTime = event.timestamp;
                        const eventDate = new Date(eventTime).toLocaleDateString();
                        const isInRange = eventTime <= currentTime;
                        // Removed verbose event logging to reduce console clutter
                        return isInRange;
                    });
                } else {
                    // Non-cumulative mode: show only events at current time point (within a small window)
                    const timeWindow = 24 * 60 * 60 * 1000; // 24 hours in milliseconds
                    filteredEvents = filteredEvents.filter(event => {
                        const eventTime = event.timestamp;
                        const eventDate = new Date(eventTime).toLocaleDateString();
                        const isAtCurrentTime = Math.abs(eventTime - currentTime) <= timeWindow;
                        return isAtCurrentTime;
                    });
                }
            }
            
            // Create markers for filtered events
            console.log('🎯 Creating markers for', filteredEvents.length, 'filtered events');
            filteredEvents.forEach(event => {
                // Use location data from the timeline event (which now includes actual tap data)
                if (event.latitude && event.longitude) {
                    const location = {
                        latitude: event.latitude,
                        longitude: event.longitude,
                        location: event.location || 'Unknown location'
                    };
                    addTapMarker(location, event);
                } else {
                    console.log('Event missing latitude/longitude:', event);
                }
            });
            
            // Update stats
            updateStats(filteredEvents);
            
            // Don't auto-fit map on timeline changes - let user control the view
            // Only fit bounds when explicitly requested or when switching modes
        }
        
        // Add tap marker to map
        function addTapMarker(location, event) {
            
            // Default white for global mode
            let markerColor = '#ffffff';
            let fillColor = '#ffffff';
            
            if (currentMode === 'user' && selectedUserId && !globalViewEnabled) {
                const sourceUserId = event.source_id;
                const targetUserId = event.target_id;
                
                // Determine the degree based on the actual filtering logic
                if (sourceUserId === selectedUserId || targetUserId === selectedUserId) {
                    // Direct connection to selected user = 1st degree
                    markerColor = '#0E76A8'; // Deep azure blue for 1st degree (strong & trustworthy)
                    fillColor = '#0E76A8';
                } else {
                    // Check if at least one user is a 1st degree connection to selected user (2nd degree)
                    const degreeConnections = calculateDegreeConnections(selectedUserId);
                    if (degreeConnections.degree1.has(sourceUserId) || degreeConnections.degree1.has(targetUserId)) {
                        markerColor = '#3EC1D3'; // Teal/cyan for 2nd degree (lighter connection)
                        fillColor = '#3EC1D3';
                    } else if (degreeConnections.degree2.has(sourceUserId) || degreeConnections.degree2.has(targetUserId)) {
                        markerColor = '#9BE3DE'; // Pale aqua for 3rd degree (far/distant)
                        fillColor = '#9BE3DE';
                    }
                }
            }
            
            const marker = L.circleMarker([location.latitude, location.longitude], {
                radius: 4, /* Further reduced from 6 */
                fillColor: fillColor,
                color: markerColor,
                weight: 2, /* Further reduced from 3 */
                opacity: 0.8,
                fillOpacity: 0.7
            }).addTo(map);
            
            
            // Debug: Log event data to see what fields are available
            
            // Create popup content showing the connection
            const venueInfo = event.venue_context || {};
            const venueName = venueInfo.venue_name || 'Unknown Location';
            const venueCategory = venueInfo.venue_category || 'unknown';
            const venueDisplay = venueCategory !== 'unknown' ? `${venueName} (${venueCategory})` : venueName;
            
            // Only create popup content and bind it if not in global view
            if (!globalViewEnabled) {
                const popupContent = `
                    <div class="custom-popup">
                        <div class="popup-title">${event.source_name} ↔ ${event.target_name}</div>
                        <div class="popup-info">Location: ${event.formatted_location || location.location}</div>
                        <div class="popup-info">Venue: ${venueDisplay}</div>
                        <div class="popup-info">Time: ${event.formatted_time || 'Unknown'}</div>
                    </div>
                `;
                
                marker.bindPopup(popupContent);
            }
            markers.push(marker);
        }
        
        // Clear all markers
        function clearMarkers() {
            markers.forEach(marker => map.removeLayer(marker));
            markers = [];
        }
        
        // Update statistics display
        function updateStats(events) {
            const uniqueUsers = new Set();
            events.forEach(event => {
                uniqueUsers.add(event.source_id);
                uniqueUsers.add(event.target_id);
            });
            
            // Get the appropriate total tap count based on current mode
            let totalTapCount;
            if (globalViewEnabled) {
                // In global view, use all unfiltered data
                totalTapCount = allLocationData.length;
            } else if (currentMode === 'user' && selectedUserId) {
                // In user mode, count only taps involving the selected user
                totalTapCount = completeLocationData.filter(tap => 
                    tap.user1_id === selectedUserId || tap.user2_id === selectedUserId
                ).length;
            } else {
                // In global mode, use all taps
                totalTapCount = completeLocationData.length;
            }
            
            document.getElementById('visibleTaps').textContent = events.length;
            document.getElementById('totalTaps').textContent = totalTapCount;
            document.getElementById('activeUsers').textContent = uniqueUsers.size;
            
        }
        
        // Set view mode (global or user-centric) - DEACTIVATED: Always user-centric
        function setMode(mode) {
            // Force user-centric mode
            currentMode = 'user';
            
            // Always show user search and degree filters
            const userSearchGroup = document.getElementById('userSearchGroup');
            const degreeFiltersGroup = document.getElementById('degreeFiltersGroup');
            const profileSection = document.getElementById('profileSection');
            
            userSearchGroup.style.display = 'block';
            degreeFiltersGroup.style.display = 'block';
            profileSection.style.display = 'none'; // Hide profile section initially
            initUserSearch();
            
            // Reset Show All toggle when switching modes
            if (showAllEnabled) {
                toggleShowAll(); // This will turn off Show All mode
            }
            
            // Reset timeline slider to 0
            timelineSlider.value = 0;
            
            // Update display
            updateTimelineDisplay();
            
            // Don't auto-fit map when switching modes - let user control the view
        }
        
        // Map control functions
        function fitMapToBounds() {
            console.log('fitMapToBounds called, markers.length:', markers.length);
            if (markers.length > 0) {
                const group = new L.featureGroup(markers);
                const bounds = group.getBounds();
                console.log('Map bounds:', bounds);
                
                // Add more padding and limit zoom level for better user experience
                const paddedBounds = bounds.pad(0.2); // More padding
                map.fitBounds(paddedBounds, {
                    maxZoom: 10, // Limit maximum zoom level
                    animate: true
                });
                console.log('Map fitted to bounds with padding and zoom limit');
            } else {
                console.log('No markers to fit bounds to');
            }
        }
        
        function resetMapView() {
            map.setView([39.8283, -98.5795], 4);
        }
        
        function toggleClustering() {
            clusteringEnabled = !clusteringEnabled;
            console.log('Clustering:', clusteringEnabled ? 'enabled' : 'disabled');
            // TODO: Implement clustering logic
        }
        
        // Toggle Show All functionality
        function toggleShowAll() {
            showAllEnabled = !showAllEnabled;
            const showAllBtn = document.getElementById('showAllBtn');
            const timelineSlider = document.getElementById('timelineSlider');
            
            // Update button appearance
            if (showAllEnabled) {
                showAllBtn.classList.add('active');
                showAllBtn.textContent = 'Show Timeline';
                // Disable timeline slider
                timelineSlider.disabled = true;
                timelineSlider.style.opacity = '0.5';
                // Set timeline to 100%
                timelineSlider.value = 100;
            } else {
                showAllBtn.classList.remove('active');
                showAllBtn.textContent = 'Show All';
                // Enable timeline slider
                timelineSlider.disabled = false;
                timelineSlider.style.opacity = '1';
            }
            
            // Update display
            updateTimelineDisplay();
        }
        
        // Activate Global View functionality
        function activateGlobalView() {
            // Toggle global view mode
            globalViewEnabled = !globalViewEnabled;
            const globalViewBtn = document.getElementById('globalViewBtn');
            
            // Update button appearance
            if (globalViewEnabled) {
                globalViewBtn.classList.add('active');
                globalViewBtn.textContent = 'Back to User View';
                // Hide user-specific elements
                document.getElementById('profileSection').style.display = 'none';
                document.getElementById('degreeFiltersGroup').style.display = 'none';
                // Enable showAll mode to skip timeline filtering (like Global version)
                showAllEnabled = true;
                // Set timeline to 100% to show all data in global view
                const timelineSlider = document.getElementById('timelineSlider');
                timelineSlider.value = 100;
            } else {
                globalViewBtn.classList.remove('active');
                globalViewBtn.textContent = 'See full Arc Network';
                // Show user-specific elements
                document.getElementById('profileSection').style.display = 'block';
                document.getElementById('degreeFiltersGroup').style.display = 'block';
                // Disable showAll mode when returning to user view
                showAllEnabled = false;
            }
            
            // Update display to show all taps as white nodes
            updateDisplay();
        }
        
        // Initialize user search functionality
        function initUserSearch() {
            const searchInput = document.getElementById('userSearchInput');
            const searchResults = document.getElementById('searchResults');
            
            searchInput.addEventListener('input', function() {
                const query = this.value.toLowerCase().trim();
                
                if (query.length < 2) {
                    searchResults.innerHTML = '';
                    return;
                }
                
                // Search through all users in edges data
                const matches = [];
                const seenUsers = new Set();
                
                // Safety guard for undefined values
                const lower = v => (v ?? '').toString().toLowerCase();
                
                // Search through all users in tap data (which has home locations)
                completeLocationData.forEach(tap => {
                    // Check user1
                    if (lower(tap.user1_name).includes(query) && !seenUsers.has(tap.user1_id)) {
                        matches.push({
                            id: tap.user1_id,
                            name: tap.user1_name,
                            location: tap.user1_home || 'Unknown location'
                        });
                        seenUsers.add(tap.user1_id);
                    }
                    
                    // Check user2
                    if (lower(tap.user2_name).includes(query) && !seenUsers.has(tap.user2_id)) {
                        matches.push({
                            id: tap.user2_id,
                            name: tap.user2_name,
                            location: tap.user2_home || 'Unknown location'
                        });
                        seenUsers.add(tap.user2_id);
                    }
                });
                
                // Display results
                if (matches.length > 0) {
                    searchResults.innerHTML = matches.slice(0, 10).map(user => `
                        <div class="search-result" onclick="selectUser('${user.id}', '${user.name}')">
                            <div class="user-name">${user.name}</div>
                            <div class="user-location">${user.location}</div>
                        </div>
                    `).join('');
                    
                    // Debug: Log container info
                } else {
                    searchResults.innerHTML = '<div class="search-result" style="color: var(--fg-muted); cursor: default;">No users found</div>';
                }
            });
            
            // Clear search when switching modes
            searchInput.value = '';
            searchResults.innerHTML = '';
        }
        
        // Select a user for user-centric mode
        function selectUser(userId, userName) {
            selectedUserId = userId;
            
            // Update search input
            document.getElementById('userSearchInput').value = userName;
            document.getElementById('searchResults').innerHTML = '';
            
            // Show profile section and update profile data
            updateUserProfile(userId, userName);
            
            // Initialize degree filters for the selected user
            initDegreeFilters();
            
            // Regenerate timeline for selected user
            createTimelineData(userId);
            
            // Reset timeline slider to 0
            timelineSlider.value = 0;
            
            // Update display
            updateTimelineDisplay();
            
            // Don't auto-fit map when selecting users - let user control the view
            
        }
        
        // Update user profile section
        function updateUserProfile(userId, userName) {
            // Show profile section
            const profileSection = document.getElementById('profileSection');
            profileSection.style.display = 'block';
            
            // Update profile header
            document.getElementById('profileName').textContent = userName;
            
            // Calculate user stats
            const userTaps = completeLocationData.filter(tap => 
                tap.user1_id === userId || tap.user2_id === userId
            ).length;
            
            // Calculate connections (unique users this user has tapped with)
            const connectedUserIds = new Set();
            completeLocationData.forEach(tap => {
                if (tap.user1_id === userId) {
                    connectedUserIds.add(tap.user2_id);
                } else if (tap.user2_id === userId) {
                    connectedUserIds.add(tap.user1_id);
                }
            });
            const connectionCount = connectedUserIds.size;
            
            // Determine activity level
            let activityLevel = 'low';
            if (userTaps > 50) activityLevel = 'high';
            else if (userTaps > 20) activityLevel = 'medium';
            
            // Update profile data
            document.getElementById('profileActivity').textContent = `Activity Level: ${activityLevel}`;
            document.getElementById('profileTaps').textContent = userTaps;
            document.getElementById('profileConnections').textContent = connectionCount;
        }
        
        // Initialize degree filters
        function initDegreeFilters() {
            const degreeFiltersGroup = document.getElementById('degreeFiltersGroup');
            const degree1Check = document.getElementById('degree1Check');
            const degree2Check = document.getElementById('degree2Check');
            const degree3Check = document.getElementById('degree3Check');
            
            // Show degree filters in user mode
            degreeFiltersGroup.style.display = 'block';
            
            // Set default state (1st degree checked)
            degree1Check.checked = true;
            degree2Check.checked = false;
            degree3Check.checked = false;
            degreeFilters.degree1 = true;
            degreeFilters.degree2 = false;
            degreeFilters.degree3 = false;
            
            // Add event listeners
            degree1Check.addEventListener('change', updateDegreeFilters);
            degree2Check.addEventListener('change', updateDegreeFilters);
            degree3Check.addEventListener('change', updateDegreeFilters);
        }
        
        // Update degree filters
        function updateDegreeFilters() {
            console.log('updateDegreeFilters called!');
            const degree1Check = document.getElementById('degree1Check');
            const degree2Check = document.getElementById('degree2Check');
            const degree3Check = document.getElementById('degree3Check');
            
            degreeFilters.degree1 = degree1Check.checked;
            degreeFilters.degree2 = degree2Check.checked;
            degreeFilters.degree3 = degree3Check.checked;
            
            console.log('Degree filters updated:', degreeFilters);
            
            // Update display - force a proper update regardless of Show All state
            if (showAllEnabled) {
                // When Show All is enabled, force update with current timeline value
                const timelineValue = document.getElementById('timelineSlider').value;
                if (timelineData.length > 0) {
                    const earliestTime = timelineData[0].timestamp;
                    const latestTime = timelineData[timelineData.length - 1].timestamp;
                    const currentTime = earliestTime + (timelineValue / 100) * (latestTime - earliestTime);
                    updateMarkers(currentTime);
                } else {
                    updateMarkers(0);
                }
            } else {
                // Normal timeline mode
                updateTimelineDisplay();
            }
        }
        
        // Calculate degree connections for a user based on complete network
        function calculateDegreeConnections(userId) {
            const connections = {
                degree1: new Set(),
                degree2: new Set(),
                degree3: new Set()
            };
            
            // Find 1st degree connections (direct connections to the user)
            completeLocationData.forEach(tap => {
                if (tap.user1_id === userId) {
                    connections.degree1.add(tap.user2_id);
                } else if (tap.user2_id === userId) {
                    connections.degree1.add(tap.user1_id);
                }
            });
            
            // Find 2nd degree connections (connections of 1st degree users)
            connections.degree1.forEach(firstDegreeUser => {
                completeLocationData.forEach(tap => {
                    if (tap.user1_id === firstDegreeUser && tap.user2_id !== userId) {
                        connections.degree2.add(tap.user2_id);
                    } else if (tap.user2_id === firstDegreeUser && tap.user1_id !== userId) {
                        connections.degree2.add(tap.user1_id);
                    }
                });
            });
            
            // Find 3rd degree connections (connections of 2nd degree users)
            connections.degree2.forEach(secondDegreeUser => {
                completeLocationData.forEach(tap => {
                    if (tap.user1_id === secondDegreeUser && tap.user2_id !== userId && !connections.degree1.has(tap.user2_id)) {
                        connections.degree3.add(tap.user2_id);
                    } else if (tap.user2_id === secondDegreeUser && tap.user1_id !== userId && !connections.degree1.has(tap.user1_id)) {
                        connections.degree3.add(tap.user1_id);
                    }
                });
            });
            
            
            return connections;
        }
        
        // Check if a tap involves users of the specified degree
        function isTapInDegree(tap, userId, degreeConnections, degree) {
            const otherUserId = tap.user1_id === userId ? tap.user2_id : tap.user1_id;
            
            switch(degree) {
                case 1:
                    return degreeConnections.degree1.has(otherUserId);
                case 2:
                    return degreeConnections.degree2.has(otherUserId);
                case 3:
                    return degreeConnections.degree3.has(otherUserId);
                default:
                    return false;
            }
        }
        
        // Update display
        function updateDisplay() {
            // Update header stats
            // Count unique users from tap data
            const dataToUse = globalViewEnabled ? allLocationData : completeLocationData;
            const uniqueUsers = new Set();
            dataToUse.forEach(tap => {
                uniqueUsers.add(tap.user1_id);
                uniqueUsers.add(tap.user2_id);
            });
            const totalUsers = uniqueUsers.size;
            const totalTaps = dataToUse.length; // Use actual tap count instead of edges
            
            // Update loading stats
            document.getElementById('loadingStats').textContent = 
                `Loaded ${totalUsers} users with location data`;
            
            // Update timeline display to show initial markers
            updateTimelineDisplay();
        }
        
        // Reset browser zoom and viewport
        function resetBrowserView() {
            // Multiple approaches to force browser zoom reset
            
            // Method 1: CSS zoom reset
            document.body.style.zoom = '1';
            document.body.style.transform = 'scale(1)';
            document.body.style.transformOrigin = 'top left';
            
            // Method 2: Force viewport reset
            let viewport = document.querySelector('meta[name="viewport"]');
            if (viewport) {
                viewport.setAttribute('content', 'width=device-width, initial-scale=1.0, maximum-scale=1.0, user-scalable=no');
            } else {
                viewport = document.createElement('meta');
                viewport.name = 'viewport';
                viewport.content = 'width=device-width, initial-scale=1.0, maximum-scale=1.0, user-scalable=no';
                document.head.appendChild(viewport);
            }
            
            // Method 3: Force document zoom reset
            document.documentElement.style.zoom = '1';
            document.documentElement.style.transform = 'scale(1)';
            
            // Method 4: Force window resize to trigger browser zoom reset
            window.dispatchEvent(new Event('resize'));
            
            // Method 5: Force a reflow and repaint
            document.body.offsetHeight;
            document.body.style.display = 'none';
            document.body.offsetHeight;
            document.body.style.display = '';
            
        }
        
        // COMPUTED STYLE AUDIT FUNCTIONS
        function dumpComputed(el) {
            if (!el) return { node: 'NOT_FOUND', error: 'Element not found' };
            const cs = getComputedStyle(el);
            return {
                node: el.className || el.id || el.tagName,
                width: el.clientWidth, 
                height: el.clientHeight,
                fontFamily: cs.fontFamily, 
                fontSize: cs.fontSize, 
                lineHeight: cs.lineHeight,
                letterSpacing: cs.letterSpacing, 
                boxSizing: cs.boxSizing,
                padding: `${cs.paddingTop} ${cs.paddingRight} ${cs.paddingBottom} ${cs.paddingLeft}`,
                margin: `${cs.marginTop} ${cs.marginRight} ${cs.marginBottom} ${cs.marginLeft}`,
                border: `${cs.borderTopWidth} ${cs.borderRightWidth} ${cs.borderBottomWidth} ${cs.borderLeftWidth}`,
                transform: cs.transform,
                zoom: cs.zoom,
                minWidth: cs.minWidth
            };
        }

        function auditAncestors(el) {
            const chain = [];
            while (el) {
                const cs = getComputedStyle(el);
                chain.push({
                    node: el.id || el.className || el.tagName,
                    fontSize: cs.fontSize, 
                    lineHeight: cs.lineHeight, 
                    letterSpacing: cs.letterSpacing,
                    boxSizing: cs.boxSizing, 
                    transform: cs.transform, 
                    zoom: cs.zoom,
                    minWidth: cs.minWidth, 
                    width: cs.width,
                    height: cs.height
                });
                el = el.parentElement;
            }
            return chain;
        }

        function runStyleAudit() {
            // Style audit function - debugging logs removed for production
        }

        // Run audit after profile section becomes visible
        function runAuditWhenReady() {
            const profileSection = document.querySelector('.profile-section');
            const profileName = document.querySelector('#profileName');
            const statCard = document.querySelector('.stat-card');
            
            if (profileSection && profileSection.style.display !== 'none' && 
                profileName && profileName.offsetWidth > 0 && 
                statCard && statCard.offsetWidth > 0) {
                runStyleAudit();
            } else {
                // Retry every 500ms until elements are visible
                setTimeout(runAuditWhenReady, 500);
            }
        }

        // Start checking after page loads
        window.addEventListener('load', () => {
            setTimeout(runAuditWhenReady, 1000);
        });

        // Global zoom prevention
        function preventGlobalZoom() {
            // Reset browser view first
            resetBrowserView();
            
            // Prevent zoom on the entire document
            document.addEventListener('wheel', function(e) {
                if (e.ctrlKey || e.metaKey) {
                    e.preventDefault();
                }
            }, { passive: false });
            
            // Prevent touch zoom
            document.addEventListener('touchstart', function(e) {
                if (e.touches.length > 1) {
                    e.preventDefault();
                }
            }, { passive: false });
            
            document.addEventListener('touchmove', function(e) {
                if (e.touches.length > 1) {
                    e.preventDefault();
                }
            }, { passive: false });
            
            // Prevent keyboard zoom
            document.addEventListener('keydown', function(e) {
                if ((e.ctrlKey || e.metaKey) && (e.key === '+' || e.key === '-' || e.key === '=' || e.keyCode === 61 || e.keyCode === 173)) {
                    e.preventDefault();
                }
            }, { passive: false });
            
            console.log('🛡️ Global zoom prevention enabled');
        }
        
        // Manual reset function - call this from console if needed
        window.resetView = function() {
            resetBrowserView();
        };
        
        // Nuclear option - force complete browser zoom reset
        window.forceZoomReset = function() {
            console.log('🚀 Starting nuclear zoom reset...');
            
            // Step 1: Reset all zoom-related styles
            document.body.style.zoom = '1';
            document.body.style.transform = 'scale(1)';
            document.documentElement.style.zoom = '1';
            document.documentElement.style.transform = 'scale(1)';
            
            // Step 2: Force viewport meta tag update
            let viewport = document.querySelector('meta[name="viewport"]');
            if (viewport) {
                viewport.remove();
            }
            viewport = document.createElement('meta');
            viewport.name = 'viewport';
            viewport.content = 'width=device-width, initial-scale=1.0, maximum-scale=1.0, user-scalable=no';
            document.head.appendChild(viewport);
            
            // Step 3: Force multiple resize events
            for (let i = 0; i < 5; i++) {
                setTimeout(() => {
                    window.dispatchEvent(new Event('resize'));
                }, i * 100);
            }
            
            // Step 4: Force complete page reflow
            setTimeout(() => {
                document.body.style.display = 'none';
                setTimeout(() => {
                    document.body.style.display = '';
                    console.log('💥 Nuclear zoom reset completed - sidebar should now be visible');
                }, 100);
            }, 500);
        };
        
        // Debug and fix sidebar visibility
        window.fixSidebar = function() {
            const sidebar = document.querySelector('.sidebar');
            const mainContainer = document.querySelector('.main-container');
            
            if (sidebar) {
                
                // Force sidebar to be visible with aggressive styling
                sidebar.style.display = 'block';
                sidebar.style.visibility = 'visible';
                sidebar.style.position = 'fixed';
                sidebar.style.top = '0';
                sidebar.style.left = '0';
                sidebar.style.zIndex = '9999';
                sidebar.style.backgroundColor = 'rgba(255, 0, 0, 0.9)'; // Bright red background for visibility
                sidebar.style.border = '5px solid yellow'; // Yellow border for visibility
                sidebar.style.width = '1140px';
                sidebar.style.height = '100vh';
                
            } else {
                console.log('❌ Sidebar not found');
            }
            
            if (mainContainer) {
            }
        };
        
        // Restore original sidebar styling
        window.restoreSidebar = function() {
            const sidebar = document.querySelector('.sidebar');
            if (sidebar) {
                // Remove the aggressive styling
                sidebar.style.position = '';
                sidebar.style.top = '';
                sidebar.style.left = '';
                sidebar.style.backgroundColor = '';
                sidebar.style.border = '';
                sidebar.style.width = '';
                sidebar.style.height = '';
                sidebar.style.zIndex = '1000';
                
            }
        };
        
        // Create a completely new visible sidebar for testing
        window.createTestSidebar = function() {
            // Remove existing test sidebar if it exists
            const existingTest = document.getElementById('test-sidebar');
            if (existingTest) {
                existingTest.remove();
            }
            
            // Create a new test sidebar
            const testSidebar = document.createElement('div');
            testSidebar.id = 'test-sidebar';
            testSidebar.innerHTML = `
                <div style="
                    position: fixed;
                    top: 0;
                    left: 0;
                    width: 300px;
                    height: 100vh;
                    background: linear-gradient(45deg, #ff0000, #ffff00);
                    border: 10px solid #00ff00;
                    z-index: 99999;
                    padding: 20px;
                    font-size: 24px;
                    color: #000000;
                    font-weight: bold;
                ">
                    <h1>TEST SIDEBAR</h1>
                    <p>If you can see this, the sidebar system works!</p>
                    <button onclick="document.getElementById('test-sidebar').remove()" style="
                        background: #000000;
                        color: #ffffff;
                        padding: 10px 20px;
                        border: none;
                        cursor: pointer;
                        font-size: 16px;
                    ">Remove Test Sidebar</button>
                </div>
            `;
            
            document.body.appendChild(testSidebar);
            console.log('🧪 Test sidebar created - you should see a bright red/yellow sidebar');
        };
        
        // Emergency full-screen overlay to test if ANY elements can be rendered
        window.emergencyOverlay = function() {
            // Remove any existing emergency overlay
            const existing = document.getElementById('emergency-overlay');
            if (existing) {
                existing.remove();
            }
            
            // Create a full-screen overlay that covers everything
            const overlay = document.createElement('div');
            overlay.id = 'emergency-overlay';
            overlay.style.cssText = `
                position: fixed !important;
                top: 0 !important;
                left: 0 !important;
                width: 100vw !important;
                height: 100vh !important;
                background: linear-gradient(45deg, #ff0000, #00ff00, #0000ff, #ffff00) !important;
                z-index: 999999 !important;
                display: flex !important;
                align-items: center !important;
                justify-content: center !important;
                font-size: 48px !important;
                font-weight: bold !important;
                color: #ffffff !important;
                text-shadow: 2px 2px 4px #000000 !important;
                border: 10px solid #ffffff !important;
            `;
            
            overlay.innerHTML = `
                <div style="text-align: center;">
                    <h1>EMERGENCY OVERLAY</h1>
                    <p>If you can see this, the browser can render elements!</p>
                    <button onclick="document.getElementById('emergency-overlay').remove()" style="
                        background: #000000;
                        color: #ffffff;
                        padding: 20px 40px;
                        border: 3px solid #ffffff;
                        cursor: pointer;
                        font-size: 24px;
                        margin-top: 20px;
                    ">REMOVE OVERLAY</button>
                </div>
            `;
            
            document.body.appendChild(overlay);
            console.log('🚨 EMERGENCY OVERLAY CREATED - This should cover the entire screen!');
        };
        
        // Check for any CSS that might be hiding elements
        window.debugCSS = function() {
            const sidebar = document.querySelector('.sidebar');
            if (sidebar) {
                const computedStyle = window.getComputedStyle(sidebar);
                console.log('  display:', computedStyle.display);
                console.log('  visibility:', computedStyle.visibility);
                console.log('  opacity:', computedStyle.opacity);
                console.log('  position:', computedStyle.position);
                console.log('  top:', computedStyle.top);
                console.log('  left:', computedStyle.left);
                console.log('  width:', computedStyle.width);
                console.log('  height:', computedStyle.height);
                console.log('  z-index:', computedStyle.zIndex);
                console.log('  transform:', computedStyle.transform);
                console.log('  clip-path:', computedStyle.clipPath);
                console.log('  overflow:', computedStyle.overflow);
                console.log('  clip:', computedStyle.clip);
                
                // Check if parent elements are hiding it
                let parent = sidebar.parentElement;
                let level = 0;
                while (parent && level < 5) {
                    const parentStyle = window.getComputedStyle(parent);
                    console.log(`🔍 PARENT ${level} (${parent.tagName}):`, {
                        display: parentStyle.display,
                        visibility: parentStyle.visibility,
                        opacity: parentStyle.opacity,
                        overflow: parentStyle.overflow,
                        clip: parentStyle.clip
                    });
                    parent = parent.parentElement;
                    level++;
                }
            }
        };
        
        // Add keyboard shortcut for manual reset (Ctrl/Cmd + Shift + R)
        document.addEventListener('keydown', function(e) {
            if ((e.ctrlKey || e.metaKey) && e.shiftKey && e.key === 'R') {
                e.preventDefault();
                resetBrowserView();
            }
        });
        
        // Detect iframe context and add class for mobile adjustments
        function detectIframeContext() {
            if (window !== window.top) {
                document.body.classList.add('iframe-context');
                console.log('🔗 Iframe context detected - applying mobile control adjustments');
            }
        }

        // Initialize when page loads
        document.addEventListener('DOMContentLoaded', function() {
            detectIframeContext();
            preventGlobalZoom();
            init();
            
            // Initialize user search immediately (user-centric mode)
            initUserSearch();
            
            // Check for userName parameter and auto-select user
            const urlParams = new URLSearchParams(window.location.search);
            const userName = urlParams.get('userName');
            console.log('🔍 8th Bedrock - URL params:', window.location.search);
            console.log('🔍 8th Bedrock - userName param:', userName);
            if (userName) {
                console.log('🎯 Auto-selecting user from URL:', userName);
                // Simulate typing in search and selecting the user
                setTimeout(() => {
                    const searchInput = document.getElementById('userSearchInput');
                    if (searchInput) {
                        searchInput.value = userName;
                        // Trigger search
                        searchInput.dispatchEvent(new Event('input', { bubbles: true }));
                        // After a longer delay, select the first result (should be the user)
                        setTimeout(() => {
                            const searchResults = document.getElementById('searchResults');
                            const firstResult = searchResults.querySelector('.search-result');
                            if (firstResult) {
                                console.log('🎯 Clicking search result for:', userName);
                                firstResult.click();
                            } else {
                                console.log('❌ No search result found for:', userName);
                                // Try again after another delay
                                setTimeout(() => {
                                    const retryResult = searchResults.querySelector('.search-result');
                                    if (retryResult) {
                                        console.log('🎯 Retry: Clicking search result for:', userName);
                                        retryResult.click();
                                    }
                                }, 1000);
                            }
                        }, 1500); // Increased delay
                    }
                }, 1500); // Increased initial delay
            }
            
            // Sidebar is now working properly with browser zoom fixed
            // No need for aggressive styling fixes
        });

        // ========================================
        // MOBILE RESPONSIVE FUNCTIONS
        // ========================================
        
        // Mobile resize variables
        let isMobileResizing = false;
        let mobileStartY = 0;
        let mobileStartHeight = 0;
        let mobileCurrentHeight = 0;
        
        function toggleMobileSidebar() {
            const sidebar = document.querySelector('.sidebar');
            const hamburger = document.getElementById('mobileHamburger');
            
            if (sidebar.classList.contains('show')) {
                sidebar.classList.remove('show');
                hamburger.classList.remove('active');
                // Notify parent that control panel is closed
                if (window.parent) {
                    window.parent.postMessage({
                        type: 'controlPanelState',
                        isOpen: false
                    }, '*');
                }
            } else {
                sidebar.classList.add('show');
                hamburger.classList.add('active');
                // Notify parent that control panel is open
                if (window.parent) {
                    window.parent.postMessage({
                        type: 'controlPanelState',
                        isOpen: true
                    }, '*');
                }
            }
        }
        
        // ========================================
        // MOBILE RESIZE FUNCTIONS
        // ========================================
        
        // Mobile resize functionality
        function initResize() {
            // Check screen size immediately and only proceed if mobile
            const isMobile = window.matchMedia('(max-width: 900px)').matches;
            const screenWidth = window.innerWidth;
            
            
            // Don't run mobile resize if iframe is still loading (screenWidth: 0)
            if (screenWidth === 0) {
                console.log('🔄 Iframe still loading - skipping mobile resize initialization');
                return;
            }
            
            // Only proceed if mobile
            if (!isMobile) {
                return;
            }
            
            console.log('📱 Mobile detected - initializing resize functionality');
            const sidebar = document.querySelector('.sidebar');
            const resizeHandle = document.getElementById('resizeHandle');
            
            if (!sidebar || !resizeHandle) return;
            
            // Load saved height or use default
            const savedHeight = localStorage.getItem('mobileSidebarHeight');
            if (savedHeight) {
                sidebar.style.setProperty('height', savedHeight, 'important');
                sidebar.style.setProperty('bottom', 'auto', 'important');
            } else {
                // Set initial height to 50% if no saved preference
                sidebar.style.setProperty('height', '50%', 'important');
                sidebar.style.setProperty('bottom', 'auto', 'important');
            }
            
            // Position drag bar at bottom of control panel
            const positionDragBar = () => {
                const sidebarRect = sidebar.getBoundingClientRect();
                const handleTop = sidebarRect.bottom - 40; // 40px is handle height
                resizeHandle.style.setProperty('top', handleTop + 'px', 'important');
                resizeHandle.style.setProperty('bottom', 'auto', 'important');
            };
            
            // Position initially and on resize
            positionDragBar();
            window.addEventListener('resize', positionDragBar);
            
            // Touch events for drag handle
            resizeHandle.addEventListener('touchstart', handleResizeStart, { passive: false });
            resizeHandle.addEventListener('touchmove', handleResizeMove, { passive: false });
            resizeHandle.addEventListener('touchend', handleResizeEnd, { passive: false });
        }
        
        function handleResizeStart(e) {
            // Only work on mobile screens
            if (!window.matchMedia('(max-width: 900px)').matches) return;
            
            isMobileResizing = true;
            mobileStartY = e.touches[0].clientY;
            const sidebar = document.querySelector('.sidebar');
            
            // Get current height from computed style or inline style
            const currentHeight = sidebar.style.height || getComputedStyle(sidebar).height;
            mobileStartHeight = currentHeight ? parseFloat(currentHeight) : 50; // Default to 50% if no height set                                                                                                 
            
            // Prevent scrolling and other touch events
            e.preventDefault();
            e.stopPropagation();
        }
        
        function handleResizeMove(e) {
            if (!isMobileResizing) return;
            
            const currentY = e.touches[0].clientY;
            const deltaY = currentY - mobileStartY; // Direct drag (not inverted)
            
            // Scale down sensitivity for 1:1 feel (divide by 10 for smoother control)
            const scaledDelta = deltaY / 10;
            const newHeight = Math.max(5, Math.min(95, mobileStartHeight + scaledDelta));
            
            const sidebar = document.querySelector('.sidebar');
            const resizeHandle = document.getElementById('resizeHandle');
            
            // Override CSS with !important to ensure JavaScript controls height
            sidebar.style.setProperty('height', newHeight + '%', 'important');
            sidebar.style.setProperty('bottom', 'auto', 'important');
            
            // Position drag bar at bottom of control panel
            const sidebarRect = sidebar.getBoundingClientRect();
            const handleTop = sidebarRect.bottom - 40; // 40px is handle height
            resizeHandle.style.setProperty('top', handleTop + 'px', 'important');
            resizeHandle.style.setProperty('bottom', 'auto', 'important');
            
            // Prevent scrolling and other touch events
            e.preventDefault();
            e.stopPropagation();
        }
        
        function handleResizeEnd(e) {
            if (!isMobileResizing) return;
            
            isMobileResizing = false;
            const sidebar = document.querySelector('.sidebar');
            const finalHeight = sidebar.style.height;
            
            // Save the height preference
            localStorage.setItem('mobileSidebarHeight', finalHeight);
            
            // Prevent scrolling and other touch events
            e.preventDefault();
            e.stopPropagation();
        }
        
        // Initialize resize on DOM load
        document.addEventListener('DOMContentLoaded', initResize);
    </script>
</body>
</html><|MERGE_RESOLUTION|>--- conflicted
+++ resolved
@@ -666,8 +666,6 @@
                 z-index: 10000 !important;
             }
         }
-<<<<<<< HEAD
-=======
 
         /* ========================================
            MOBILE RESPONSIVE DESIGN
@@ -835,7 +833,6 @@
                 width: 100% !important;
             }
         }
->>>>>>> 5292f678
     </style>
 </head>
 <body>

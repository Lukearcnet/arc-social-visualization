--- conflicted
+++ resolved
@@ -4,17 +4,10 @@
 
 **When user says "Refresh the data" or "Update the data":**
 
-<<<<<<< HEAD
-1. **Run the data export script**: `python3 src/SQL-based/data_export_for_visualizations.py`
-2. **Copy to Git repo**: `cp output/SQL-based/data/comprehensive_data.json /Users/lukeblanton/Documents/arc_unified_graph_map/data/comprehensive_data.json`
-3. **Commit and push**: `git add data/comprehensive_data.json && git commit -m "Update data" && git push origin main`
-4. **Test the unified bedrock**: Open `https://arc-social-visualization.vercel.app`
-=======
 1. **Run the data export script**: `cd /Users/lukeblanton/Documents/Force\ Direct\ Graph && python3 src/SQL-based/data_export_for_visualizations.py`
 2. **Copy files to Git repo**: `cp /Users/lukeblanton/Documents/Force\ Direct\ Graph/data/SQL-based/comprehensive_data_with_geocoding.json /Users/lukeblanton/Documents/arc_unified_graph_map/data/comprehensive_data.json`
 3. **Commit and push**: `cd /Users/lukeblanton/Documents/arc_unified_graph_map && git add data/comprehensive_data.json && git commit -m "data: refresh" && git push`
 4. **Test the app**: Open `http://localhost:3063/lib/unified_bedrock_user.html?view=map`
->>>>>>> 138b3604
 
 ---
 
@@ -28,18 +21,11 @@
 
 **What this does:**
 - ✅ Connects to PostgreSQL database
-<<<<<<< HEAD
-- ✅ Fetches latest tap data (currently ~1037 taps)
-- ✅ Processes coordinates through Google Geocoding API
-- ✅ Converts coordinates to city names (e.g., "Nashville, TN, US")
-- ✅ Caches results to avoid repeated API calls
-=======
 - ✅ **INCREMENTAL UPDATES**: Only fetches new taps since last export
 - ✅ Processes coordinates through Google Geocoding API
 - ✅ Converts coordinates to city names (e.g., "Nashville, TN, US")
 - ✅ Caches results to avoid repeated API calls
 - ✅ Merges new data with existing data
->>>>>>> 138b3604
 - ✅ Exports to `output/SQL-based/data/comprehensive_data.json`
 
 **Expected output (Incremental):**
@@ -54,39 +40,14 @@
 
 **Expected output (Full refresh):**
 ```
-<<<<<<< HEAD
-Comprehensive data ready: 1037 taps, 280 users
-   📍 Geocoded locations: 1021
-   🏪 Venue lookups: 1021
-✅ Data exported successfully!
-   📁 Output directory: output/SQL-based/data
-   📄 Comprehensive data: output/SQL-based/data/comprehensive_data.json
-=======
 🔄 No previous export found, fetching all taps
 🔄 Processing 1091 taps with reverse geocoding...
 ✅ Data exported successfully!
    ⏰ Export timestamp saved: 2025-09-12T19:30:15
->>>>>>> 138b3604
 ```
 
 ### **Step 2: Copy to Git Repository**
 ```bash
-<<<<<<< HEAD
-cp output/SQL-based/data/comprehensive_data.json /Users/lukeblanton/Documents/arc_unified_graph_map/data/comprehensive_data.json
-```
-
-**What this does:**
-- ✅ Copies fresh data to Git repository
-- ✅ **Root-level unified bedrock** loads from `./data/comprehensive_data.json`
-- ✅ **Active files** are in the root directory, not subdirectories
-
-### **Step 3: Commit and Push to Deploy**
-```bash
-cd /Users/lukeblanton/Documents/arc_unified_graph_map
-git add data/comprehensive_data.json
-git commit -m "Update data with latest taps and users"
-git push origin main
-=======
 cp /Users/lukeblanton/Documents/Force\ Direct\ Graph/data/SQL-based/comprehensive_data_with_geocoding.json /Users/lukeblanton/Documents/arc_unified_graph_map/data/comprehensive_data.json
 ```
 
@@ -101,20 +62,10 @@
 git add data/comprehensive_data.json
 git commit -m "data: refresh with X new taps"
 git push origin develop
->>>>>>> 138b3604
 ```
 
 **What this does:**
 - ✅ Commits the updated data to Git
-<<<<<<< HEAD
-- ✅ Vercel automatically redeploys with fresh data
-- ✅ Unified bedrock gets updated data
-
-### **Step 4: Test the Results**
-1. **Open the unified bedrock**: `https://arc-social-visualization.vercel.app`
-2. **Check console**: Should show `✅ User data loaded: 1037 taps` (or current count)
-3. **Test both map and network views** with fresh data
-=======
 - ✅ Triggers Vercel deployment (if configured)
 - ✅ Updates the live visualization
 - ✅ Preserves data history in version control
@@ -124,7 +75,6 @@
 2. **Check console**: Should show current tap count (e.g., 1037 taps)
 3. **Click a tap marker**: Should show city names like "Nashville, TN, US" instead of coordinates
 4. **Test graph view**: Switch to graph view to verify data consistency
->>>>>>> 138b3604
 
 ---
 
@@ -141,21 +91,6 @@
 cd /Users/lukeblanton/Documents/Force\ Direct\ Graph
 python3 src/SQL-based/data_export_for_visualizations.py
 
-<<<<<<< HEAD
-# Copy to Git repo
-echo "📁 Copying to Git repository..."
-cp output/SQL-based/data/comprehensive_data.json /Users/lukeblanton/Documents/arc_unified_graph_map/data/comprehensive_data.json
-
-# Commit and push
-echo "📤 Committing and pushing to deploy..."
-cd /Users/lukeblanton/Documents/arc_unified_graph_map
-git add data/comprehensive_data.json
-git commit -m "Update data with latest taps and users"
-git push origin main
-
-echo "✅ Data refresh complete!"
-echo "🌐 Test at: https://arc-social-visualization.vercel.app"
-=======
 # Copy to Git repository
 echo "📁 Copying to Git repository..."
 cp /Users/lukeblanton/Documents/Force\ Direct\ Graph/data/SQL-based/comprehensive_data_with_geocoding.json /Users/lukeblanton/Documents/arc_unified_graph_map/data/comprehensive_data.json
@@ -169,7 +104,6 @@
 
 echo "✅ Data refresh complete!"
 echo "🌐 Test at: http://localhost:3063/lib/unified_bedrock_user.html?view=map"
->>>>>>> 138b3604
 ```
 
 **Make it executable:**
@@ -187,21 +121,6 @@
 ## 📊 **WHAT GETS UPDATED**
 
 ### **Data Files Updated:**
-<<<<<<< HEAD
-- `output/SQL-based/data/comprehensive_data.json` - Source file with geocoded data
-- `arc_unified_graph_map/data/comprehensive_data.json` - **Root-level Git repository data**
-- **Vercel deployment** - Automatically updated via Git push
-
-### **Active Files (Root Level):**
-- `unified_bedrock_user.html` - Main entry point
-- `8th_bedrock_map_user.html` - Map visualization  
-- `10th_bedrock_network_user.html` - Network visualization
-- `data/comprehensive_data.json` - Data file
-
-### **Data Includes:**
-- **1037 taps** (current count, may increase)
-- **280 users** (current count, may increase)
-=======
 - `/Users/lukeblanton/Documents/Force Direct Graph/data/SQL-based/comprehensive_data_with_geocoding.json` - Source file with geocoded data
 - `/Users/lukeblanton/Documents/arc_unified_graph_map/data/comprehensive_data.json` - Git repository data file
 - **Git version control** - Data changes are tracked and versioned
@@ -209,25 +128,17 @@
 ### **Data Includes:**
 - **1037+ taps** (current count, increases with new taps)
 - **278+ users** (current count, may increase)
->>>>>>> 138b3604
 - **Geocoded locations** (coordinates → city names)
 - **User profiles** with home locations
 - **Timeline data** for slider functionality
 - **Venue context** from Google Places API
 - **Incremental updates** - Only processes new data since last export
 
-<<<<<<< HEAD
-### **Unified Bedrock Changes:**
-- **Map view** shows updated tap data
-- **Network view** shows updated user connections
-- **Search functionality** works with latest data
-=======
 ### **Application Changes:**
 - **Unified bedrock user app** gets updated data
 - **Map view** shows latest tap locations with city names
 - **Graph view** reflects current user connections
 - **Search functionality** works with updated user profiles
->>>>>>> 138b3604
 - **All existing functionality** preserved
 
 ---
@@ -249,17 +160,6 @@
 - Check PostgreSQL is running
 - Verify database credentials in `config/database_config.py`
 
-<<<<<<< HEAD
-#### **4. "Unified bedrock still shows old data"**
-- Clear browser cache (Ctrl+F5 or Cmd+Shift+R)
-- Check Vercel deployment status
-- Verify Git push was successful
-
-#### **5. "Wrong file copied"**
-- **Correct source:** `output/SQL-based/data/comprehensive_data.json`
-- **Wrong source:** `data/SQL-based/comprehensive_data_with_geocoding.json`
-- Always copy from the `output/` directory, not `data/` directory
-=======
 #### **4. "App still shows old data"**
 - Clear browser cache (Ctrl+F5 or Cmd+Shift+R)
 - Check that the data file was copied to the correct Git repository location
@@ -274,7 +174,6 @@
 - Check the incremental export is working by looking for "Incremental mode" in the export output
 - Verify new taps exist in the database after the last export timestamp
 - Run the verification script to check for new taps since last export
->>>>>>> 138b3604
 
 ---
 
@@ -286,16 +185,6 @@
 - **Google Geocoding API**: Very affordable (<$1 for 1000 requests)
 
 ### **Processing Time:**
-<<<<<<< HEAD
-- **Data export**: ~2-3 minutes for 1037 taps
-- **File copying**: <1 second
-- **Git push and Vercel deploy**: ~1-2 minutes
-
-### **Data Size:**
-- **Source file**: ~1.3MB (comprehensive_data.json)
-- **Git repo file**: ~1.3MB (comprehensive_data.json)
-- **Memory usage**: Minimal impact on unified bedrock
-=======
 - **Data export**: ~2-3 minutes for full refresh, ~30 seconds for incremental
 - **File copying**: <1 second
 - **Git operations**: <5 seconds
@@ -305,7 +194,6 @@
 - **Source file**: ~1.4MB (comprehensive_data_with_geocoding.json)
 - **Git repo file**: ~1.4MB (comprehensive_data.json)
 - **Memory usage**: Minimal impact on the unified app
->>>>>>> 138b3604
 
 ---
 
@@ -379,29 +267,6 @@
 ### **Quick Commands:**
 ```bash
 # Full refresh
-<<<<<<< HEAD
-cd /Users/lukeblanton/Documents/Force\ Direct\ Graph
-python3 src/SQL-based/data_export_for_visualizations.py
-cp output/SQL-based/data/comprehensive_data.json /Users/lukeblanton/Documents/arc_unified_graph_map/data/comprehensive_data.json
-cd /Users/lukeblanton/Documents/arc_unified_graph_map
-git add data/comprehensive_data.json && git commit -m "Update data" && git push origin main
-
-# Test results
-open https://arc-social-visualization.vercel.app
-```
-
-### **Key Files:**
-- **Export script**: `src/SQL-based/data_export_for_visualizations.py`
-- **Unified bedrock**: `https://arc-social-visualization.vercel.app`
-- **Root-level data**: `arc_unified_graph_map/data/comprehensive_data.json`
-- **Active HTML files**: All in root directory (not in subdirectories)
-
-### **Success Indicators:**
-- ✅ Console shows: `✅ User data loaded: 1037 taps` (or current count)
-- ✅ Map view shows updated tap data
-- ✅ Network view shows updated user connections
-- ✅ Both views load with fresh data
-=======
 cd /Users/lukeblanton/Documents/Force\ Direct\ Graph && python3 src/SQL-based/data_export_for_visualizations.py && cp data/SQL-based/comprehensive_data_with_geocoding.json /Users/lukeblanton/Documents/arc_unified_graph_map/data/comprehensive_data.json && cd /Users/lukeblanton/Documents/arc_unified_graph_map && git add data/comprehensive_data.json && git commit -m "data: refresh" && git push
 
 # Test results
@@ -419,7 +284,6 @@
 - ✅ Both map and graph views work with updated data
 - ✅ Search results show home locations
 - ✅ Git shows the data file was updated
->>>>>>> 138b3604
 
 ---
 

--- conflicted
+++ resolved
@@ -281,8 +281,6 @@
                 z-index: 10000 !important;
             }
         }
-<<<<<<< HEAD
-=======
 
         /* ========================================
            MOBILE RESPONSIVE STYLES
@@ -337,7 +335,6 @@
             }
         }
 
->>>>>>> 5292f678
     </style>
 </head>
 <body>
@@ -1101,8 +1098,6 @@
             }
         });
 
-<<<<<<< HEAD
-=======
 
         // ========================================
         // MOBILE VIEW TOGGLE VISIBILITY CONTROL
@@ -1135,7 +1130,6 @@
             }
         });
 
->>>>>>> 5292f678
         // Detect iframe context and add class for mobile adjustments
         function detectIframeContext() {
             if (window !== window.top) {
@@ -1147,11 +1141,8 @@
         // Initialize when page loads
         document.addEventListener('DOMContentLoaded', function() {
             detectIframeContext();
-<<<<<<< HEAD
-=======
             // Fix mobile view toggle positioning immediately
             fixMobileViewTogglePosition();
->>>>>>> 5292f678
             init();
         });
         
